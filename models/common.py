--- conflicted
+++ resolved
@@ -4,7 +4,6 @@
 from transformers import PreTrainedModel
 
 
-<<<<<<< HEAD
 def forward_grad_embeddings(
         model: PreTrainedModel,
         grad_x_embed: torch.Tensor,
@@ -12,24 +11,15 @@
         tag: str = 'undefined',
         log_info: dict[str, torch.Tensor] = None,
 ) -> torch.Tensor: 
-=======
-def forward_grad_embeddings(model: PreTrainedModel, grad_x_embed: torch.Tensor,
-                            layer_norm: nn.Module | None = None) -> torch.Tensor:
->>>>>>> dc05a707
     """
     Project the gradients of the embeddings to the vocabulary space using the head of the model.
 
     Args:
         model (PreTrainedModel): The pre-trained model to fine-tune.
         grad_x_embed (torch.Tensor): The gradients of the embeddings. [batch_size, seq_len, embed_dim]
-<<<<<<< HEAD
         norm (torch.nn.Module): The normalization layer of the model. Defaults to model.model.norm.
         tag (str, optional): Tag for logging. Defaults to 'undefined'.
         log_info (dict[str, torch.Tensor], optional): Dictionary to store logging information. Defaults to None.
-=======
-        layer_norm (nn.Module | None): Optional layer normalization to apply to the gradients before projection.
-                                        If not provided, the model LM Head forward normalization will be used.
->>>>>>> dc05a707
 
     Returns:
         logits (torch.Tensor): The logits of the model. [batch_size, seq_len, vocab_size]
@@ -41,16 +31,10 @@
     log_info[f"{tag}/before_norm_mean"] = grad_x_embed.mean().clone().detach()
         
     # Apply the model normalization to the gradients
-<<<<<<< HEAD
     grad_x_embed = norm(grad_x_embed)  # [batch_size, embed_dim]
     
     # Store the mean of the gradients after normalization
     log_info[f"{tag}/after_norm_mean"] = grad_x_embed.mean().clone().detach()
-=======
-    if layer_norm is None:
-        layer_norm = model.model.norm
-    grad_x_embed = layer_norm(grad_x_embed)  # [batch_size, embed_dim]
->>>>>>> dc05a707
 
     # Create copy of lm_head weights to avoid affecting existing gradients
     lm_head_weight = model.lm_head.weight.clone().detach()
