import os.path
import sys
from pathlib import Path

import torch
from evaluate.utils import logging
from torch.nn import CrossEntropyLoss
from tqdm import tqdm
from transformers import PreTrainedTokenizerBase

from config import CustomLLMPagConfig, apply_config
<<<<<<< HEAD
from data.data_processor import clean_text
from evaluation_metrics import BackwardInferenceEvaluator, aggregate_metrics
=======
>>>>>>> 81fd79a9
from inverse_lm_stats import init_evaluation
from models.base_model import BaseLMModel
from models.common import forward_grad_embeddings
from utils.backward_inference_result import BackwardInferenceSampleResult, BackwardInferenceResult


@torch.no_grad()
def backward_infer_prefix(lightning_module: BaseLMModel, use_init: str, reverse_bigram: torch.Tensor | None,
                          suffix_input_ids: torch.Tensor, suffix_attention_mask: torch.Tensor, suffix_length: int,
                          beam_size: int) -> tuple[torch.Tensor, torch.Tensor]:
    """
    Perform backward inference on the given suffix input IDs and attention mask.

    Args:
        lightning_module (BaseLMModel): The model to use for inference.
        use_init (str): The initialization strategy to use ('bigram', 'random', 'pad', 'bos').
        reverse_bigram (torch.Tensor): The reverse bigram tensor. Required for 'bigram' initialization.
        suffix_input_ids (torch.Tensor): The input IDs of the suffix.
        suffix_attention_mask (torch.Tensor): The attention mask of the suffix.
        suffix_length (int): The length of the fixed given suffix.
        beam_size (int): The beam size for the inference.

    Returns:
        torch.Tensor: The updated input IDs with the predicted token at the first position.
        torch.Tensor: The updated attention mask with the first position set to 1.
    """
    assert reverse_bigram is not None or use_init != 'bigram', 'reverse_bigram must be provided for bigram initialization'

    assert suffix_input_ids.shape == suffix_attention_mask.shape
    if suffix_input_ids.ndim == 1:
        # If the input is a single sentence, add a batch dimension
        suffix_input_ids = suffix_input_ids.unsqueeze(0)
        suffix_attention_mask = suffix_attention_mask.unsqueeze(0)

    assert suffix_input_ids.ndim == 2, f'input_ids shape mismatch: {suffix_input_ids.shape} != (batch_size, seq_len)'

    assert suffix_input_ids.size(0) in (1,
                                        beam_size), f'input_ids batch size must be 1 (single sample) or the beam size. Found: {suffix_input_ids.shape[0]}'

    batch_size, seq_len = suffix_input_ids.shape
    vocab_size = lightning_module.tokenizer.vocab_size
    prefix_length = seq_len - suffix_length + 1

    x_input_ids = torch.cat([torch.zeros_like(suffix_input_ids[:, :1]), suffix_input_ids, ], dim=1)
    assert x_input_ids.shape == (batch_size,
                                 seq_len + 1), f'input_ids shape mismatch: {x_input_ids.shape} != ({batch_size}, {seq_len + 1})'

    # Replace the first token, according to the initialization strategy
    # To do that, the input_ids must have a new token for every sentence
    if use_init == 'bigram':
        x_input_ids[:, 0] = reverse_bigram[suffix_input_ids[:, 0]]
    elif use_init == 'random':
        x_input_ids[:, 0] = torch.randint_like(x_input_ids[:, 0], 0, vocab_size)
    elif use_init == 'pad':
        x_input_ids[:, 0] = lightning_module.tokenizer.pad_token_id
    elif use_init == 'bos':
        x_input_ids[:, 0] = lightning_module.tokenizer.bos_token_id
    else:
        raise ValueError(f'Invalid initialization strategy: {use_init}. Allowed values are: bigram, random, pad, bos')

    x_attention_mask = torch.cat([torch.ones_like(suffix_attention_mask[:, :1]), suffix_attention_mask, ], dim=1)
    assert x_attention_mask.shape == (batch_size,
                                      seq_len + 1), f'attention_mask shape mismatch: {x_attention_mask.shape} != ({batch_size}, {seq_len + 1})'

    shift_labels = torch.cat([suffix_input_ids, torch.zeros_like(suffix_input_ids[:, :1]), ], dim=1)
    assert shift_labels.shape == (batch_size,
                                  seq_len + 1), f'shift_labels shape mismatch: {shift_labels.shape} != ({batch_size}, {seq_len + 1})'
    assert shift_labels[:, -1].sum() == 0, f'shift_labels last token must be zero: {shift_labels[:, -1]}'

    # Get the embeddings of X (with the k-th token replaced)
    with torch.set_grad_enabled(True):
        x_embed = lightning_module.model.get_input_embeddings()(x_input_ids).detach()
        x_embed.requires_grad_(True)

        outputs = lightning_module.model(inputs_embeds=x_embed, attention_mask=x_attention_mask, labels='dummy',
                                         shift_labels=shift_labels, )
        grad_x_embed = torch.autograd.grad(outputs.loss, [x_embed], create_graph=False)[0][:, 0]

    # Predict the k-th token, based on the gradients of the first token embeddings
    new_embed = lightning_module.classification_strategy(x_embed[:, 0], grad_x_embed)
    logits = forward_grad_embeddings(lightning_module.model, new_embed)
    assert logits.shape == (batch_size,
                            vocab_size), f'logits shape mismatch: {logits.shape} != ({batch_size}, {vocab_size})'

    # Take the top-K logits, where K is the beam size
    # (token id = index in the vocabulary)
    _, top_k_tokens = torch.topk(logits, beam_size, dim=-1, largest=True, sorted=False)
    assert top_k_tokens.shape == (batch_size,
                                  beam_size), f'top_k_tokens shape mismatch: {top_k_tokens.shape} != ({batch_size}, {beam_size})'
    assert top_k_tokens.dtype == torch.int64, f'top_k_tokens dtype mismatch: {top_k_tokens.dtype} != torch.int64'

    # Now, we must increase the batch size, multiplying it by the beam size
    # and repeat the input_ids and attention_mask
    # Remember that repeat_interleave makes the original tensor [1,2,3] -> [1,1,2,2,3,3]
    x_input_ids = x_input_ids.repeat_interleave(beam_size, dim=0)
    x_attention_mask = x_attention_mask.repeat_interleave(beam_size, dim=0)
    assert x_input_ids.shape == (batch_size * beam_size,
                                 seq_len + 1), f'input_ids shape mismatch: {x_input_ids.shape} != ({batch_size * beam_size}, {seq_len + 1})'
    assert x_attention_mask.shape == (batch_size * beam_size,
                                      seq_len + 1), f'attention_mask shape mismatch: {x_attention_mask.shape} != ({batch_size * beam_size}, {seq_len + 1})'

    # Append to every sentence in the batch, their corresponding top-k tokens
    for sample_i in range(batch_size):
        # We have to set to the portion of x_input_ids that refers to the first sample in the original batch
        # the top-k tokens.
        x_input_ids[sample_i * beam_size:(sample_i + 1) * beam_size, 0] = top_k_tokens[sample_i]

    # For each sample, keep only the top-k sentence with lower perplexity
    x_input_ids, x_attention_mask, perplexities = get_least_perplexity_sentences(lightning_module, x_input_ids,
                                                                                 x_attention_mask, beam_size,
                                                                                 prefix_length)
    assert x_input_ids.shape == (beam_size,
                                 seq_len + 1), f'input_ids shape mismatch: {x_input_ids.shape} != ({beam_size}, {seq_len + 1})'
    assert x_attention_mask.shape == (beam_size,
                                      seq_len + 1), f'attention_mask shape mismatch: {x_attention_mask.shape} != ({beam_size}, {seq_len + 1})'

    # predicted_texts = lightning_module.tokenizer.batch_decode(x_input_ids[:, :10], skip_special_tokens=True)
    # print(f"BEAM:")
    # for i, (perplexity, text) in enumerate(zip(perplexities, predicted_texts)):
    #     print(f"  - {i}: [{perplexity}] {text}")
    # print()

    return x_input_ids, x_attention_mask


@torch.no_grad()
def get_least_perplexity_sentences(lightning_module: BaseLMModel, x_input_ids: torch.Tensor,
                                   x_attention_mask: torch.Tensor, beam_size: int, prefix_length: int) -> tuple[
    torch.Tensor, torch.Tensor, torch.Tensor]:
    """
    Get the least perplexity sentences from the given input IDs and attention mask.
    This function computes the perplexity of each sentence and returns the top-k sentences with the lowest perplexity.

    Args:
        lightning_module: The model to use for inference.
        x_input_ids: Input IDs of the sentences.
        x_attention_mask: Attention mask of the sentences.
        beam_size: Beam size for the inference, which corresponds to the number of sentences to return.
        prefix_length: The length of the prefix to consider for token duplication calculation.

    Returns:
        tuple: A tuple containing the top-k input IDs, attention mask, and their corresponding perplexities.
    """
    perplexity_batch = get_batch_perplexity(lightning_module, x_input_ids, x_attention_mask)
    # Penalize repeated tokens in x_input_ids, being aware of the attention mask
    token_repetitions = count_repeated_tokens(x_input_ids[:, :prefix_length], x_attention_mask[:, :prefix_length])
    perplexity_batch += token_repetitions

    # Get the top-k sentences with the lowest perplexity
    _, top_k_indices = torch.topk(perplexity_batch, beam_size, dim=0, largest=False, sorted=True)
    assert top_k_indices.shape == (
        beam_size,), f'Expected top_k_indices to be of shape (beam_size,), but got {top_k_indices.shape}'

    return x_input_ids[top_k_indices], x_attention_mask[top_k_indices], perplexity_batch[top_k_indices]


@torch.no_grad()
def count_repeated_tokens(x_input_ids: torch.Tensor, x_attention_mask: torch.Tensor) -> torch.Tensor:
    """
    Count the number of repeated tokens in the given input IDs, considering the attention mask for valid tokens.
    This function computes the number of repeated tokens for each sentence in the batch.

    Args:
        x_input_ids: Input IDs of the sentences.
        x_attention_mask: Attention mask of the sentences.

    Returns:
        torch.Tensor: The number of repeated tokens for each sentence.
    """
    assert x_input_ids.shape == x_attention_mask.shape, f'input_ids and attention_mask shape mismatch: {x_input_ids.shape} != {x_attention_mask.shape}'
    assert x_input_ids.ndim == 2, f'input_ids shape mismatch: {x_input_ids.shape} != (batch_size, seq_len)'

    num_classes = x_input_ids.max().item() + 1

    # Set an invalid token ID where the attention_mask is zero
    invalid_token_id = num_classes
    x_input_ids = x_input_ids.masked_fill(x_attention_mask == 0, invalid_token_id)

    # Get the counts of each token in the batch, keeping the batch dimension
    # From: https://discuss.pytorch.org/t/batched-bincount/72819/4
    target = torch.zeros(x_input_ids.size(0), invalid_token_id + 1, dtype=x_input_ids.dtype, device=x_input_ids.device)
    values = torch.ones_like(x_input_ids)
    target.scatter_add_(dim=1, index=x_input_ids, src=values)

    # Remove the invalid token id from the target
    target = target[:, :invalid_token_id]

    # Now, remove zeros (tokens not showing in the input_ids) and ones (tokens not repeating) from the target
    target = target.masked_fill_(target < 2, 1)
    return (target - 1).sum(dim=1)


@torch.no_grad()
def get_batch_perplexity(lightning_module: BaseLMModel, x_input_ids: torch.Tensor,
                         x_attention_mask: torch.Tensor) -> torch.Tensor:
    """
    Get the perplexity of the given input IDs and attention mask.
    This function computes the perplexity of each sentence in the batch and returns a tensor containing the perplexity.

    The following code is taken from:
    https://github.com/huggingface/evaluate/blob/5aa3982a9a8c86/metrics/perplexity/perplexity.py#L179

    Args:
        lightning_module: The model to use for inference.
        x_input_ids: Input IDs of the sentences.
        x_attention_mask: Attention mask of the sentences.

    Returns:
        torch.Tensor: The perplexity of the sentences.
    """
    assert x_input_ids.shape == x_attention_mask.shape, f'input_ids and attention_mask shape mismatch: {x_input_ids.shape} != {x_attention_mask.shape}'

    if x_input_ids.ndim == 1:
        # If the input is a single sentence, add a batch dimension
        x_input_ids = x_input_ids.unsqueeze(0)
        x_attention_mask = x_attention_mask.unsqueeze(0)
    assert x_input_ids.ndim == 2, f'input_ids shape mismatch: {x_input_ids.shape} != (batch_size, seq_len)'

    out_logits = lightning_module.model(x_input_ids, attention_mask=x_attention_mask).logits

    labels = x_input_ids

    shift_logits = out_logits[..., :-1, :].contiguous()
    shift_labels = labels[..., 1:].contiguous()
    shift_attention_mask_batch = x_attention_mask[..., 1:].contiguous()

    loss_fct = CrossEntropyLoss(reduction="none")

    perplexity_batch = torch.exp(
        (loss_fct(shift_logits.transpose(1, 2), shift_labels) * shift_attention_mask_batch).sum(
            1) / shift_attention_mask_batch.sum(1))
    assert perplexity_batch.shape == (x_input_ids.shape[
                                          0],), f'perplexity_batch shape mismatch: {perplexity_batch.shape} != ({x_input_ids.shape[0]},)'

    return perplexity_batch


def backward_infer_bigram_only(bigram_counts: torch.Tensor | None, lightning_module: BaseLMModel,
                               suffix_input_ids: torch.Tensor, suffix_attention_mask: torch.Tensor,
                               prefix_tokens_len: int, beam_size: int) -> torch.Tensor:
    """
    Perform backward inference using only the reverse bigram tensor.

    Args:
        bigram_counts: The full bigram probabilities tensor, not only the argmax.
        lightning_module: The model to use for inference to compute the perplexity. Not used for prefix prediction.
        suffix_input_ids: Suffix input IDs to be used for inference.
        suffix_attention_mask: Attention mask for the suffix input IDs.
        prefix_tokens_len: The length of the prefix tokens to generate.
        beam_size: The number of beams to use for the search of the prefix with minimum perplexity.

    Returns:
        torch.Tensor: The predicted input IDs after applying the reverse bigram.
    """
    repeated_suffix_input_ids = suffix_input_ids.repeat(beam_size, 1)
    repeated_attn_mask = suffix_attention_mask.repeat(beam_size, 1)
<<<<<<< HEAD
    assert repeated_suffix_input_ids.ndim == 2, \
        f'suffix_input_ids shape mismatch: {repeated_suffix_input_ids.shape} != (batch_size, seq_len)'
    assert repeated_suffix_input_ids.shape == (beam_size, suffix_input_ids.shape[1]), \
        f'suffix_input_ids shape mismatch: {repeated_suffix_input_ids.shape} != ({beam_size}, {suffix_input_ids.shape[1]})'
=======
    assert repeated_suffix_input_ids.ndim == 2, f'suffix_input_ids shape mismatch: {repeated_suffix_input_ids.shape} != (batch_size, seq_len)'
    assert repeated_suffix_input_ids.shape == (beam_size,
                                               *suffix_input_ids.shape), f'suffix_input_ids shape mismatch: {repeated_suffix_input_ids.shape} != ({beam_size}, {suffix_input_ids.shape})'
>>>>>>> 81fd79a9

    prefix_tokens = torch.zeros((beam_size, prefix_tokens_len,), dtype=torch.int64, device=suffix_input_ids.device)
    prefix_attn_mask = torch.zeros_like(prefix_tokens, dtype=torch.int64, device=suffix_input_ids.device)

    first_token = repeated_suffix_input_ids[:, 0]  # The first token of the suffix

    for i in range(prefix_tokens_len - 1, -1, -1):
        # Create the batch of possible prefix tokens
        candidate_sentences_ids = torch.cat([prefix_tokens[:, i:], repeated_suffix_input_ids], dim=1).repeat(beam_size,
                                                                                                             1)
        candidate_sentences_attn_mask = torch.cat([prefix_attn_mask[:, i:], repeated_attn_mask], dim=1).repeat(
            beam_size, 1)
<<<<<<< HEAD
        assert candidate_sentences_ids.shape == (beam_size ** 2, prefix_tokens_len - i + suffix_input_ids.shape[1]), \
            f'candidate_sentences_ids shape mismatch: {candidate_sentences_ids.shape} != ({beam_size ** 2}, {prefix_tokens_len - i + suffix_input_ids.shape[1]})'
        assert candidate_sentences_attn_mask.shape == candidate_sentences_ids.shape, \
            f'candidate_sentences_attn_mask shape mismatch: {candidate_sentences_attn_mask.shape} != {candidate_sentences_ids.shape}'
=======
        assert candidate_sentences_ids.shape == (beam_size ** 2, prefix_tokens_len - i + suffix_input_ids.shape[
            0]), f'candidate_sentences_ids shape mismatch: {candidate_sentences_ids.shape} != ({beam_size}, {beam_size}, {prefix_tokens_len - i + suffix_input_ids.shape[0]})'
        assert candidate_sentences_attn_mask.shape == candidate_sentences_ids.shape, f'candidate_sentences_attn_mask shape mismatch: {candidate_sentences_attn_mask.shape} != {candidate_sentences_ids.shape}'
>>>>>>> 81fd79a9

        # Use the reverse bigram to get the corresponding prefix token (top-k, not just argmax)
        candidate_sentences_ids[:, 0] = torch.topk(bigram_counts[first_token], k=beam_size, dim=-1).indices.flatten()
        candidate_sentences_attn_mask[:, 0] = 1

        # Choose the sentence with the lowest perplexity / the lowest loss
        prefix_tokens[:, i:] = \
            get_least_perplexity_sentences(lightning_module=lightning_module, x_input_ids=candidate_sentences_ids,
                                           x_attention_mask=candidate_sentences_attn_mask, beam_size=beam_size,
                                           prefix_length=prefix_tokens_len - i, )[
                0][:, i:prefix_tokens_len]
        first_token = prefix_tokens[:, i]

    return prefix_tokens[0]  # Return only the first sentence, which is the best one


def run_evaluation(device: str, prefix_len: int, use_init: str, ckpt_file: str, baseline_ckpt_file: str | None,
                   cfg: CustomLLMPagConfig, k_samples: int | None, skip_prefix_tokens: int, beam_size: int):
    output_file = f'backward_inference-{cfg.training.method}-{use_init}.zip'
    output_file = f'{cfg.model.output_dir}/{output_file}'

    if os.path.exists(output_file):
        print(f'Output file {output_file} already exists. Skipping evaluation.')
        return

    print('Results will be saved to:', output_file)

    lightning_module, _, data_module, reverse_bigram, bigram_counts = init_evaluation(cfg=cfg, device=device,
                                                                                      use_init=use_init,
                                                                                      ckpt_file=ckpt_file, )

    # The baseline model is used in the bigram-only inversion.
    # This is necessary because the bigram-only inversion uses the model to compute the perplexity of the generated sentences.
    # But we have to compare it using the baseline model, not to have the side-effects of the PAG training.
    baseline_model: BaseLMModel | None = None
    if use_init == 'bigram' and baseline_ckpt_file is not None:
        baseline_model, _, _, _, _ = init_evaluation(cfg=cfg, device=device, use_init=use_init,
                                                     ckpt_file=baseline_ckpt_file, )
    elif use_init == 'bigram' and baseline_ckpt_file is None:
        print('[WARNING] No baseline model provided for bigram-only inversion.', file=sys.stderr, flush=True)

    lightning_module.eval()

    # Global sample counter across all batches
    global_sample_idx = 0
    total_samples_processed = 0

    all_samples_processed: list[BackwardInferenceSampleResult] = []

    # Iterate over entire test dataset
    for batch_idx, batch in enumerate(tqdm(data_module.test_dataloader(), desc='Processing inversion batches')):
        batch = batch.to(torch.device(device))
        input_ids, attention_mask, labels, shift_labels = batch
        t = input_ids.size(-1)
        batch_size = input_ids.size(0)

        # Apply k_samples limit across entire dataset, not per batch
        if k_samples is not None:
            remaining_samples = k_samples - total_samples_processed
            if remaining_samples <= 0:
                break
            if remaining_samples < batch_size:
                input_ids = input_ids[:remaining_samples]
                attention_mask = attention_mask[:remaining_samples]
                batch_size = remaining_samples

        # Remove prefix tokens
        input_ids = input_ids[:, skip_prefix_tokens:]
        attention_mask = attention_mask[:, skip_prefix_tokens:]
        t -= skip_prefix_tokens

        assert input_ids.shape == (batch_size, t), f'input_ids shape mismatch: {input_ids.shape} != ({batch_size}, {t})'
        assert attention_mask.shape == (batch_size,
                                        t), f'attention_mask shape mismatch: {attention_mask.shape} != ({batch_size}, {t})'

        # print(f"Processing batch {batch_idx + 1}, samples {global_sample_idx} to {global_sample_idx + batch_size - 1}")

        for local_sample_idx, (sample_input_ids, sample_attention_mask) in enumerate(zip(input_ids, attention_mask)):
            # Give the model the input_ids without the first prefix_len tokens and see what happens
            suffix_input_ids = sample_input_ids[prefix_len:]
            suffix_attention_mask = sample_attention_mask[prefix_len:]
            assert suffix_input_ids.shape == (
                t - prefix_len,), f'suffix_input_ids shape mismatch: {suffix_input_ids.shape} != ({t - prefix_len},)'
            assert suffix_attention_mask.shape == (
                t - prefix_len,), f'suffix_attention_mask shape mismatch: {suffix_attention_mask.shape} != ({t - prefix_len},)'

            suffix_tokens_len = suffix_input_ids.size(-1)
            suffix_text = pretty_decode_tokens(lightning_module.tokenizer, suffix_input_ids)  # Y
            y_tokens = suffix_input_ids.detach().cpu().tolist()  # Y tokens

            # Iteratively replace the first token, in an autoregressive manner
            while suffix_input_ids.size(-1) < t:
                suffix_input_ids, suffix_attention_mask = backward_infer_prefix(lightning_module, use_init,
                                                                                reverse_bigram, suffix_input_ids,
                                                                                suffix_attention_mask,
                                                                                suffix_tokens_len, beam_size, )
            # Since the sentences are sorted, take the first one, which is the best one
            suffix_input_ids, suffix_attention_mask = suffix_input_ids[0], suffix_attention_mask[0]

            prefix_tokens_len = t - suffix_tokens_len

            # Get original prefix text for semantic similarity comparison
            original_prefix_text = pretty_decode_tokens(lightning_module.tokenizer, sample_input_ids)  # X
            predicted_prefix_text = pretty_decode_tokens(lightning_module.tokenizer, suffix_input_ids)  # X'

            bigram_text: str | None = None  # X' bigram-only
            bigram_text_tokens: torch.Tensor | None = None  # X' bigram-only tokens
            if use_init == 'bigram' and baseline_model is not None:
                # Print the generated text using the reverse bigram only
                bigram_text_tokens = backward_infer_bigram_only(bigram_counts, baseline_model, suffix_input_ids,
                                                                suffix_attention_mask, prefix_tokens_len, beam_size, )[
                                     :prefix_tokens_len]
                bigram_text = pretty_decode_tokens(lightning_module.tokenizer, bigram_text_tokens)

            # Finally, save the sample to the output file
            sample_processed = BackwardInferenceSampleResult(
                original_prefix_tokens=sample_input_ids.detach().cpu().tolist(),
                original_prefix_text=original_prefix_text,
                predicted_prefix_tokens=suffix_input_ids.detach().cpu().tolist(),
                predicted_prefix_text=predicted_prefix_text, suffix_tokens=y_tokens, suffix_text=suffix_text,
                bigram_tokens=bigram_text_tokens.detach().cpu().tolist() if bigram_text_tokens is not None else None,
                bigram_text=bigram_text, )
            all_samples_processed.append(sample_processed)

        # Update counters at the end of each batch
        global_sample_idx += batch_size
        total_samples_processed += batch_size

    # At the end of the evaluation, save all samples to the output file
    print(f'Processed {total_samples_processed} samples in total.')
    print(f'Saving results to {output_file}...')
    json_result = BackwardInferenceResult(samples=all_samples_processed, ckpt_file=ckpt_file, prefix_len=prefix_len,
                                          use_init=use_init, baseline_ckpt_file=baseline_ckpt_file,
                                          k_samples=k_samples,
                                          skip_prefix_tokens=skip_prefix_tokens, beam_size=beam_size, )
    json_result.to_file(output_file)


def print_text_stats(lightning_module: BaseLMModel, input_ids: torch.Tensor, attention_mask: torch.Tensor,
                     prefix_tokens_len: int, tag: str, ansi_color: str):
    text_ppl = get_batch_perplexity(lightning_module, input_ids, attention_mask).item()

    prefix_ids = input_ids[:prefix_tokens_len]
    prefix_attn_mask = attention_mask[:prefix_tokens_len]
    prefix_text = pretty_decode_tokens(lightning_module.tokenizer, prefix_ids)
    prefix_ppl = get_batch_perplexity(lightning_module, prefix_ids, prefix_attn_mask).item()

    token_duplications = count_repeated_tokens(prefix_ids[None, :], prefix_attn_mask[None, :]).item()

    ansi_colored_text = f"\033[0;{ansi_color}m{prefix_text}\033[0m" if sys.stdout.isatty() else prefix_text

    print(
        f"{tag:<10} [PPL - prefix: {prefix_ppl:>6.1f} / overall: {text_ppl:>6.1f}]: "  # / penalty: {token_duplications}]: "
        f"{ansi_colored_text}")

    # Return metrics for logging
    return {'prefix_ppl': prefix_ppl, 'overall_ppl': text_ppl, 'token_duplications': token_duplications,
            'prefix_text': prefix_text}


def pretty_decode_tokens(tokenizer: PreTrainedTokenizerBase, input_ids: torch.Tensor) -> str:
    """
    Decode the input IDs to a human-readable string, skipping special tokens.
    """
    decoded_text = tokenizer.decode(input_ids, skip_special_tokens=True)
    return clean_text(decoded_text, tokenizer)


@apply_config('inv-first-tiny-train-small')
def main(cfg: CustomLLMPagConfig):
    logging.disable_progress_bar()

    if "inv-first" in cfg.training.method:
        print(f"Method {cfg.training.method} need to use BOS for initialization, ")
        use_init = 'bos'
    elif "bert-like" in cfg.training.method or "pag-mix-identity-score-embeddings" in cfg.training.method:
        print(f"Method {cfg.training.method} need to use PAD for initialization, ")
        use_init = 'pad'
    elif "identity-grad" in cfg.training.method or cfg.training.method == "base":
        print(f"Method {cfg.training.method} need to use BIGRAM for initialization, ")
        use_init = 'bigram'
    else:
        raise ValueError(f"Unsupported training method: {cfg.training.method}. ")

    ckpt_path = cfg.model.checkpoint_path
    if isinstance(ckpt_path, str):
        ckpt_path = Path(ckpt_path)
    baseline_ckpt_path = ckpt_path.parent / 'best-base.ckpt'

    run_evaluation(device='cuda:0',
                   k_samples=None,  # How many samples to take from the dataset (set to None for all samples)
                   skip_prefix_tokens=5,  # How many tokens to skip entirely
                   beam_size=5,
                   prefix_len=20,  # How many tokens to predict
                   use_init=use_init,
                   ckpt_file=str(ckpt_path.resolve()),
                   baseline_ckpt_file=str(baseline_ckpt_path.resolve()),
                   cfg=cfg)


if __name__ == '__main__':
    main()<|MERGE_RESOLUTION|>--- conflicted
+++ resolved
@@ -1,28 +1,68 @@
-import os.path
+import dataclasses
 import sys
 from pathlib import Path
 
 import torch
 from evaluate.utils import logging
+from lightning.pytorch.loggers import WandbLogger
+from sentence_transformers import SentenceTransformer
+from sklearn.metrics.pairwise import cosine_similarity
 from torch.nn import CrossEntropyLoss
-from tqdm import tqdm
 from transformers import PreTrainedTokenizerBase
 
 from config import CustomLLMPagConfig, apply_config
-<<<<<<< HEAD
 from data.data_processor import clean_text
 from evaluation_metrics import BackwardInferenceEvaluator, aggregate_metrics
-=======
->>>>>>> 81fd79a9
 from inverse_lm_stats import init_evaluation
 from models.base_model import BaseLMModel
 from models.common import forward_grad_embeddings
-from utils.backward_inference_result import BackwardInferenceSampleResult, BackwardInferenceResult
+
+
+def load_semantic_model(cfg: CustomLLMPagConfig) -> SentenceTransformer:
+    """
+    Load SentenceTransformer model from local path if available, otherwise from HuggingFace.
+
+    Args:
+        cfg: Configuration object containing local model path if available
+
+    Returns:
+        SentenceTransformer: Loaded model
+    """
+    if cfg.dataset.local_sentence_transformer_path is not None:
+        print(f"Loading SentenceTransformer model from local path: {cfg.dataset.local_sentence_transformer_path}")
+        return SentenceTransformer(cfg.dataset.local_sentence_transformer_path)
+    else:
+        print("Loading SentenceTransformer model from HuggingFace: sentence-transformers/all-MiniLM-L6-v2")
+        return SentenceTransformer('sentence-transformers/all-MiniLM-L6-v2')
+
+
+def compute_semantic_similarity(text1: str, text2: str, model: SentenceTransformer) -> float:
+    """
+    Compute semantic similarity between two texts using SentenceTransformers.
+
+    Args:
+        text1: First text string
+        text2: Second text string
+        model: SentenceTransformer model
+
+    Returns:
+        float: Cosine similarity score between 0 and 1
+    """
+    if not text1.strip() or not text2.strip():
+        return 0.0
+
+    embeddings = model.encode([text1, text2], show_progress_bar=False)
+    similarity = cosine_similarity([embeddings[0]], [embeddings[1]])[0][0]
+    return float(similarity)
 
 
 @torch.no_grad()
-def backward_infer_prefix(lightning_module: BaseLMModel, use_init: str, reverse_bigram: torch.Tensor | None,
-                          suffix_input_ids: torch.Tensor, suffix_attention_mask: torch.Tensor, suffix_length: int,
+def backward_infer_prefix(lightning_module: BaseLMModel,
+                          use_init: str,
+                          reverse_bigram: torch.Tensor | None,
+                          suffix_input_ids: torch.Tensor,
+                          suffix_attention_mask: torch.Tensor,
+                          suffix_length: int,
                           beam_size: int) -> tuple[torch.Tensor, torch.Tensor]:
     """
     Perform backward inference on the given suffix input IDs and attention mask.
@@ -40,7 +80,8 @@
         torch.Tensor: The updated input IDs with the predicted token at the first position.
         torch.Tensor: The updated attention mask with the first position set to 1.
     """
-    assert reverse_bigram is not None or use_init != 'bigram', 'reverse_bigram must be provided for bigram initialization'
+    assert reverse_bigram is not None or use_init != 'bigram', \
+        'reverse_bigram must be provided for bigram initialization'
 
     assert suffix_input_ids.shape == suffix_attention_mask.shape
     if suffix_input_ids.ndim == 1:
@@ -48,18 +89,22 @@
         suffix_input_ids = suffix_input_ids.unsqueeze(0)
         suffix_attention_mask = suffix_attention_mask.unsqueeze(0)
 
-    assert suffix_input_ids.ndim == 2, f'input_ids shape mismatch: {suffix_input_ids.shape} != (batch_size, seq_len)'
-
-    assert suffix_input_ids.size(0) in (1,
-                                        beam_size), f'input_ids batch size must be 1 (single sample) or the beam size. Found: {suffix_input_ids.shape[0]}'
+    assert suffix_input_ids.ndim == 2, \
+        f'input_ids shape mismatch: {suffix_input_ids.shape} != (batch_size, seq_len)'
+
+    assert suffix_input_ids.size(0) in (1, beam_size), \
+        f'input_ids batch size must be 1 (single sample) or the beam size. Found: {suffix_input_ids.shape[0]}'
 
     batch_size, seq_len = suffix_input_ids.shape
     vocab_size = lightning_module.tokenizer.vocab_size
     prefix_length = seq_len - suffix_length + 1
 
-    x_input_ids = torch.cat([torch.zeros_like(suffix_input_ids[:, :1]), suffix_input_ids, ], dim=1)
-    assert x_input_ids.shape == (batch_size,
-                                 seq_len + 1), f'input_ids shape mismatch: {x_input_ids.shape} != ({batch_size}, {seq_len + 1})'
+    x_input_ids = torch.cat([
+        torch.zeros_like(suffix_input_ids[:, :1]),
+        suffix_input_ids,
+    ], dim=1)
+    assert x_input_ids.shape == (batch_size, seq_len + 1), \
+        f'input_ids shape mismatch: {x_input_ids.shape} != ({batch_size}, {seq_len + 1})'
 
     # Replace the first token, according to the initialization strategy
     # To do that, the input_ids must have a new token for every sentence
@@ -74,46 +119,60 @@
     else:
         raise ValueError(f'Invalid initialization strategy: {use_init}. Allowed values are: bigram, random, pad, bos')
 
-    x_attention_mask = torch.cat([torch.ones_like(suffix_attention_mask[:, :1]), suffix_attention_mask, ], dim=1)
-    assert x_attention_mask.shape == (batch_size,
-                                      seq_len + 1), f'attention_mask shape mismatch: {x_attention_mask.shape} != ({batch_size}, {seq_len + 1})'
-
-    shift_labels = torch.cat([suffix_input_ids, torch.zeros_like(suffix_input_ids[:, :1]), ], dim=1)
-    assert shift_labels.shape == (batch_size,
-                                  seq_len + 1), f'shift_labels shape mismatch: {shift_labels.shape} != ({batch_size}, {seq_len + 1})'
-    assert shift_labels[:, -1].sum() == 0, f'shift_labels last token must be zero: {shift_labels[:, -1]}'
+    x_attention_mask = torch.cat([
+        torch.ones_like(suffix_attention_mask[:, :1]),
+        suffix_attention_mask,
+    ], dim=1)
+    assert x_attention_mask.shape == (batch_size, seq_len + 1), \
+        f'attention_mask shape mismatch: {x_attention_mask.shape} != ({batch_size}, {seq_len + 1})'
+
+    shift_labels = torch.cat([
+        suffix_input_ids,
+        torch.zeros_like(suffix_input_ids[:, :1]),
+    ], dim=1)
+    assert shift_labels.shape == (batch_size, seq_len + 1), \
+        f'shift_labels shape mismatch: {shift_labels.shape} != ({batch_size}, {seq_len + 1})'
+    assert shift_labels[:, -1].sum() == 0, \
+        f'shift_labels last token must be zero: {shift_labels[:, -1]}'
 
     # Get the embeddings of X (with the k-th token replaced)
     with torch.set_grad_enabled(True):
         x_embed = lightning_module.model.get_input_embeddings()(x_input_ids).detach()
         x_embed.requires_grad_(True)
 
-        outputs = lightning_module.model(inputs_embeds=x_embed, attention_mask=x_attention_mask, labels='dummy',
-                                         shift_labels=shift_labels, )
+        outputs = lightning_module.model(
+            inputs_embeds=x_embed,
+            attention_mask=x_attention_mask,
+            labels='dummy',
+            shift_labels=shift_labels,
+        )
         grad_x_embed = torch.autograd.grad(outputs.loss, [x_embed], create_graph=False)[0][:, 0]
 
     # Predict the k-th token, based on the gradients of the first token embeddings
-    new_embed = lightning_module.classification_strategy(x_embed[:, 0], grad_x_embed)
+    new_embed = lightning_module.classification_strategy(
+        x_embed[:, 0], grad_x_embed
+    )
     logits = forward_grad_embeddings(lightning_module.model, new_embed)
-    assert logits.shape == (batch_size,
-                            vocab_size), f'logits shape mismatch: {logits.shape} != ({batch_size}, {vocab_size})'
+    assert logits.shape == (batch_size, vocab_size), \
+        f'logits shape mismatch: {logits.shape} != ({batch_size}, {vocab_size})'
 
     # Take the top-K logits, where K is the beam size
     # (token id = index in the vocabulary)
     _, top_k_tokens = torch.topk(logits, beam_size, dim=-1, largest=True, sorted=False)
-    assert top_k_tokens.shape == (batch_size,
-                                  beam_size), f'top_k_tokens shape mismatch: {top_k_tokens.shape} != ({batch_size}, {beam_size})'
-    assert top_k_tokens.dtype == torch.int64, f'top_k_tokens dtype mismatch: {top_k_tokens.dtype} != torch.int64'
+    assert top_k_tokens.shape == (batch_size, beam_size), \
+        f'top_k_tokens shape mismatch: {top_k_tokens.shape} != ({batch_size}, {beam_size})'
+    assert top_k_tokens.dtype == torch.int64, \
+        f'top_k_tokens dtype mismatch: {top_k_tokens.dtype} != torch.int64'
 
     # Now, we must increase the batch size, multiplying it by the beam size
     # and repeat the input_ids and attention_mask
     # Remember that repeat_interleave makes the original tensor [1,2,3] -> [1,1,2,2,3,3]
     x_input_ids = x_input_ids.repeat_interleave(beam_size, dim=0)
     x_attention_mask = x_attention_mask.repeat_interleave(beam_size, dim=0)
-    assert x_input_ids.shape == (batch_size * beam_size,
-                                 seq_len + 1), f'input_ids shape mismatch: {x_input_ids.shape} != ({batch_size * beam_size}, {seq_len + 1})'
-    assert x_attention_mask.shape == (batch_size * beam_size,
-                                      seq_len + 1), f'attention_mask shape mismatch: {x_attention_mask.shape} != ({batch_size * beam_size}, {seq_len + 1})'
+    assert x_input_ids.shape == (batch_size * beam_size, seq_len + 1), \
+        f'input_ids shape mismatch: {x_input_ids.shape} != ({batch_size * beam_size}, {seq_len + 1})'
+    assert x_attention_mask.shape == (batch_size * beam_size, seq_len + 1), \
+        f'attention_mask shape mismatch: {x_attention_mask.shape} != ({batch_size * beam_size}, {seq_len + 1})'
 
     # Append to every sentence in the batch, their corresponding top-k tokens
     for sample_i in range(batch_size):
@@ -125,10 +184,10 @@
     x_input_ids, x_attention_mask, perplexities = get_least_perplexity_sentences(lightning_module, x_input_ids,
                                                                                  x_attention_mask, beam_size,
                                                                                  prefix_length)
-    assert x_input_ids.shape == (beam_size,
-                                 seq_len + 1), f'input_ids shape mismatch: {x_input_ids.shape} != ({beam_size}, {seq_len + 1})'
-    assert x_attention_mask.shape == (beam_size,
-                                      seq_len + 1), f'attention_mask shape mismatch: {x_attention_mask.shape} != ({beam_size}, {seq_len + 1})'
+    assert x_input_ids.shape == (beam_size, seq_len + 1), \
+        f'input_ids shape mismatch: {x_input_ids.shape} != ({beam_size}, {seq_len + 1})'
+    assert x_attention_mask.shape == (beam_size, seq_len + 1), \
+        f'attention_mask shape mismatch: {x_attention_mask.shape} != ({beam_size}, {seq_len + 1})'
 
     # predicted_texts = lightning_module.tokenizer.batch_decode(x_input_ids[:, :10], skip_special_tokens=True)
     # print(f"BEAM:")
@@ -140,9 +199,11 @@
 
 
 @torch.no_grad()
-def get_least_perplexity_sentences(lightning_module: BaseLMModel, x_input_ids: torch.Tensor,
-                                   x_attention_mask: torch.Tensor, beam_size: int, prefix_length: int) -> tuple[
-    torch.Tensor, torch.Tensor, torch.Tensor]:
+def get_least_perplexity_sentences(lightning_module: BaseLMModel,
+                                   x_input_ids: torch.Tensor,
+                                   x_attention_mask: torch.Tensor,
+                                   beam_size: int,
+                                   prefix_length: int) -> tuple[torch.Tensor, torch.Tensor, torch.Tensor]:
     """
     Get the least perplexity sentences from the given input IDs and attention mask.
     This function computes the perplexity of each sentence and returns the top-k sentences with the lowest perplexity.
@@ -164,8 +225,8 @@
 
     # Get the top-k sentences with the lowest perplexity
     _, top_k_indices = torch.topk(perplexity_batch, beam_size, dim=0, largest=False, sorted=True)
-    assert top_k_indices.shape == (
-        beam_size,), f'Expected top_k_indices to be of shape (beam_size,), but got {top_k_indices.shape}'
+    assert top_k_indices.shape == (beam_size,), \
+        f'Expected top_k_indices to be of shape (beam_size,), but got {top_k_indices.shape}'
 
     return x_input_ids[top_k_indices], x_attention_mask[top_k_indices], perplexity_batch[top_k_indices]
 
@@ -183,8 +244,10 @@
     Returns:
         torch.Tensor: The number of repeated tokens for each sentence.
     """
-    assert x_input_ids.shape == x_attention_mask.shape, f'input_ids and attention_mask shape mismatch: {x_input_ids.shape} != {x_attention_mask.shape}'
-    assert x_input_ids.ndim == 2, f'input_ids shape mismatch: {x_input_ids.shape} != (batch_size, seq_len)'
+    assert x_input_ids.shape == x_attention_mask.shape, \
+        f'input_ids and attention_mask shape mismatch: {x_input_ids.shape} != {x_attention_mask.shape}'
+    assert x_input_ids.ndim == 2, \
+        f'input_ids shape mismatch: {x_input_ids.shape} != (batch_size, seq_len)'
 
     num_classes = x_input_ids.max().item() + 1
 
@@ -207,7 +270,8 @@
 
 
 @torch.no_grad()
-def get_batch_perplexity(lightning_module: BaseLMModel, x_input_ids: torch.Tensor,
+def get_batch_perplexity(lightning_module: BaseLMModel,
+                         x_input_ids: torch.Tensor,
                          x_attention_mask: torch.Tensor) -> torch.Tensor:
     """
     Get the perplexity of the given input IDs and attention mask.
@@ -224,13 +288,15 @@
     Returns:
         torch.Tensor: The perplexity of the sentences.
     """
-    assert x_input_ids.shape == x_attention_mask.shape, f'input_ids and attention_mask shape mismatch: {x_input_ids.shape} != {x_attention_mask.shape}'
+    assert x_input_ids.shape == x_attention_mask.shape, \
+        f'input_ids and attention_mask shape mismatch: {x_input_ids.shape} != {x_attention_mask.shape}'
 
     if x_input_ids.ndim == 1:
         # If the input is a single sentence, add a batch dimension
         x_input_ids = x_input_ids.unsqueeze(0)
         x_attention_mask = x_attention_mask.unsqueeze(0)
-    assert x_input_ids.ndim == 2, f'input_ids shape mismatch: {x_input_ids.shape} != (batch_size, seq_len)'
+    assert x_input_ids.ndim == 2, \
+        f'input_ids shape mismatch: {x_input_ids.shape} != (batch_size, seq_len)'
 
     out_logits = lightning_module.model(x_input_ids, attention_mask=x_attention_mask).logits
 
@@ -243,17 +309,21 @@
     loss_fct = CrossEntropyLoss(reduction="none")
 
     perplexity_batch = torch.exp(
-        (loss_fct(shift_logits.transpose(1, 2), shift_labels) * shift_attention_mask_batch).sum(
-            1) / shift_attention_mask_batch.sum(1))
-    assert perplexity_batch.shape == (x_input_ids.shape[
-                                          0],), f'perplexity_batch shape mismatch: {perplexity_batch.shape} != ({x_input_ids.shape[0]},)'
+        (loss_fct(shift_logits.transpose(1, 2), shift_labels) * shift_attention_mask_batch).sum(1)
+        / shift_attention_mask_batch.sum(1)
+    )
+    assert perplexity_batch.shape == (x_input_ids.shape[0],), \
+        f'perplexity_batch shape mismatch: {perplexity_batch.shape} != ({x_input_ids.shape[0]},)'
 
     return perplexity_batch
 
 
-def backward_infer_bigram_only(bigram_counts: torch.Tensor | None, lightning_module: BaseLMModel,
-                               suffix_input_ids: torch.Tensor, suffix_attention_mask: torch.Tensor,
-                               prefix_tokens_len: int, beam_size: int) -> torch.Tensor:
+def backward_infer_bigram_only(bigram_counts: torch.Tensor | None,
+                               lightning_module: BaseLMModel,
+                               suffix_input_ids: torch.Tensor,
+                               suffix_attention_mask: torch.Tensor,
+                               prefix_tokens_len: int,
+                               beam_size: int) -> torch.Tensor:
     """
     Perform backward inference using only the reverse bigram tensor.
 
@@ -270,16 +340,10 @@
     """
     repeated_suffix_input_ids = suffix_input_ids.repeat(beam_size, 1)
     repeated_attn_mask = suffix_attention_mask.repeat(beam_size, 1)
-<<<<<<< HEAD
     assert repeated_suffix_input_ids.ndim == 2, \
         f'suffix_input_ids shape mismatch: {repeated_suffix_input_ids.shape} != (batch_size, seq_len)'
     assert repeated_suffix_input_ids.shape == (beam_size, suffix_input_ids.shape[1]), \
         f'suffix_input_ids shape mismatch: {repeated_suffix_input_ids.shape} != ({beam_size}, {suffix_input_ids.shape[1]})'
-=======
-    assert repeated_suffix_input_ids.ndim == 2, f'suffix_input_ids shape mismatch: {repeated_suffix_input_ids.shape} != (batch_size, seq_len)'
-    assert repeated_suffix_input_ids.shape == (beam_size,
-                                               *suffix_input_ids.shape), f'suffix_input_ids shape mismatch: {repeated_suffix_input_ids.shape} != ({beam_size}, {suffix_input_ids.shape})'
->>>>>>> 81fd79a9
 
     prefix_tokens = torch.zeros((beam_size, prefix_tokens_len,), dtype=torch.int64, device=suffix_input_ids.device)
     prefix_attn_mask = torch.zeros_like(prefix_tokens, dtype=torch.int64, device=suffix_input_ids.device)
@@ -292,27 +356,23 @@
                                                                                                              1)
         candidate_sentences_attn_mask = torch.cat([prefix_attn_mask[:, i:], repeated_attn_mask], dim=1).repeat(
             beam_size, 1)
-<<<<<<< HEAD
         assert candidate_sentences_ids.shape == (beam_size ** 2, prefix_tokens_len - i + suffix_input_ids.shape[1]), \
             f'candidate_sentences_ids shape mismatch: {candidate_sentences_ids.shape} != ({beam_size ** 2}, {prefix_tokens_len - i + suffix_input_ids.shape[1]})'
         assert candidate_sentences_attn_mask.shape == candidate_sentences_ids.shape, \
             f'candidate_sentences_attn_mask shape mismatch: {candidate_sentences_attn_mask.shape} != {candidate_sentences_ids.shape}'
-=======
-        assert candidate_sentences_ids.shape == (beam_size ** 2, prefix_tokens_len - i + suffix_input_ids.shape[
-            0]), f'candidate_sentences_ids shape mismatch: {candidate_sentences_ids.shape} != ({beam_size}, {beam_size}, {prefix_tokens_len - i + suffix_input_ids.shape[0]})'
-        assert candidate_sentences_attn_mask.shape == candidate_sentences_ids.shape, f'candidate_sentences_attn_mask shape mismatch: {candidate_sentences_attn_mask.shape} != {candidate_sentences_ids.shape}'
->>>>>>> 81fd79a9
 
         # Use the reverse bigram to get the corresponding prefix token (top-k, not just argmax)
         candidate_sentences_ids[:, 0] = torch.topk(bigram_counts[first_token], k=beam_size, dim=-1).indices.flatten()
         candidate_sentences_attn_mask[:, 0] = 1
 
         # Choose the sentence with the lowest perplexity / the lowest loss
-        prefix_tokens[:, i:] = \
-            get_least_perplexity_sentences(lightning_module=lightning_module, x_input_ids=candidate_sentences_ids,
-                                           x_attention_mask=candidate_sentences_attn_mask, beam_size=beam_size,
-                                           prefix_length=prefix_tokens_len - i, )[
-                0][:, i:prefix_tokens_len]
+        prefix_tokens[:, i:] = get_least_perplexity_sentences(
+            lightning_module=lightning_module,
+            x_input_ids=candidate_sentences_ids,
+            x_attention_mask=candidate_sentences_attn_mask,
+            beam_size=beam_size,
+            prefix_length=prefix_tokens_len - i,
+        )[0][:, i:prefix_tokens_len]
         first_token = prefix_tokens[:, i]
 
     return prefix_tokens[0]  # Return only the first sentence, which is the best one
@@ -320,45 +380,93 @@
 
 def run_evaluation(device: str, prefix_len: int, use_init: str, ckpt_file: str, baseline_ckpt_file: str | None,
                    cfg: CustomLLMPagConfig, k_samples: int | None, skip_prefix_tokens: int, beam_size: int):
-    output_file = f'backward_inference-{cfg.training.method}-{use_init}.zip'
-    output_file = f'{cfg.model.output_dir}/{output_file}'
-
-    if os.path.exists(output_file):
-        print(f'Output file {output_file} already exists. Skipping evaluation.')
-        return
-
-    print('Results will be saved to:', output_file)
-
-    lightning_module, _, data_module, reverse_bigram, bigram_counts = init_evaluation(cfg=cfg, device=device,
-                                                                                      use_init=use_init,
-                                                                                      ckpt_file=ckpt_file, )
+    # Setup WandB logger for backward inference evaluation
+    run_name = f"backward-{cfg.training.method}-{use_init}"
+    tags = ["backward", cfg.training.method, cfg.dataset.name, use_init]
+    if cfg.training.method == "pag-hidden":
+        run_name += f"-{cfg.model.hidden_layer_index}-classes-{cfg.training.pag_classes}"
+        tags += [f"layer-{cfg.model.hidden_layer_index}", f"pag-classes-{cfg.training.pag_classes}"]
+
+    # Add checkpoint info to tags if available
+    if ckpt_file:
+        checkpoint_name = Path(ckpt_file).stem
+        tags.append(f"checkpoint-{checkpoint_name}")
+
+    wandb_logger = WandbLogger(
+        entity='pag-llm-team',
+        project='pag-llm-backward-inference',  # Separate project for backward inference runs
+        name=run_name,
+        tags=tags,
+        config={
+            **dataclasses.asdict(cfg),
+            'evaluation_params': {
+                'device': device,
+                'prefix_len': prefix_len,
+                'use_init': use_init,
+                'ckpt_file': ckpt_file,
+                'baseline_ckpt_file': baseline_ckpt_file,
+                'k_samples': k_samples,
+                'skip_prefix_tokens': skip_prefix_tokens,
+                'beam_size': beam_size,
+            }
+        },
+    )
+
+    # Initialize semantic similarity model
+    print("Loading SentenceTransformer model for semantic similarity...")
+    semantic_model = load_semantic_model(cfg)
+
+    lightning_module, _, data_module, reverse_bigram, bigram_counts = init_evaluation(
+        cfg=cfg,
+        device=device,
+        use_init=use_init,
+        ckpt_file=ckpt_file,
+    )
+
+    external_llm = str(cfg.model.local_external_llm_path) or cfg.model.external_llm
+
+    # Initialize the comprehensive evaluator with the forward model
+    # For forward coherence, we use the same model (could use a different forward model if available)
+    evaluator = BackwardInferenceEvaluator(forward_model=lightning_module, external_llm=external_llm)
 
     # The baseline model is used in the bigram-only inversion.
     # This is necessary because the bigram-only inversion uses the model to compute the perplexity of the generated sentences.
     # But we have to compare it using the baseline model, not to have the side-effects of the PAG training.
     baseline_model: BaseLMModel | None = None
     if use_init == 'bigram' and baseline_ckpt_file is not None:
-        baseline_model, _, _, _, _ = init_evaluation(cfg=cfg, device=device, use_init=use_init,
-                                                     ckpt_file=baseline_ckpt_file, )
+        baseline_model, _, _, _, _ = init_evaluation(
+            cfg=cfg,
+            device=device,
+            use_init=use_init,
+            ckpt_file=baseline_ckpt_file,
+        )
     elif use_init == 'bigram' and baseline_ckpt_file is None:
         print('[WARNING] No baseline model provided for bigram-only inversion.', file=sys.stderr, flush=True)
 
     lightning_module.eval()
+
+    # Initialize metrics tracking
+    comprehensive_sample_metrics = []  # For new evaluation metrics
+    total_predicted_ppl = 0.0
+    total_original_ppl = 0.0
+    total_bigram_ppl = 0.0 if use_init == 'bigram' and baseline_model is not None else None
+    total_semantic_similarity = 0.0
+    total_bigram_semantic_similarity = 0.0 if use_init == 'bigram' and baseline_model is not None else None
 
     # Global sample counter across all batches
     global_sample_idx = 0
     total_samples_processed = 0
 
-    all_samples_processed: list[BackwardInferenceSampleResult] = []
-
     # Iterate over entire test dataset
-    for batch_idx, batch in enumerate(tqdm(data_module.test_dataloader(), desc='Processing inversion batches')):
+    total_samples = len(data_module.test_dataloader().dataset)
+    for batch_idx, batch in enumerate(data_module.test_dataloader()):
         batch = batch.to(torch.device(device))
         input_ids, attention_mask, labels, shift_labels = batch
         t = input_ids.size(-1)
         batch_size = input_ids.size(0)
 
         # Apply k_samples limit across entire dataset, not per batch
+        remaining_samples = None
         if k_samples is not None:
             remaining_samples = k_samples - total_samples_processed
             if remaining_samples <= 0:
@@ -373,71 +481,263 @@
         attention_mask = attention_mask[:, skip_prefix_tokens:]
         t -= skip_prefix_tokens
 
-        assert input_ids.shape == (batch_size, t), f'input_ids shape mismatch: {input_ids.shape} != ({batch_size}, {t})'
-        assert attention_mask.shape == (batch_size,
-                                        t), f'attention_mask shape mismatch: {attention_mask.shape} != ({batch_size}, {t})'
+        assert input_ids.shape == (batch_size, t), \
+            f'input_ids shape mismatch: {input_ids.shape} != ({batch_size}, {t})'
+        assert attention_mask.shape == (batch_size, t), \
+            f'attention_mask shape mismatch: {attention_mask.shape} != ({batch_size}, {t})'
 
         # print(f"Processing batch {batch_idx + 1}, samples {global_sample_idx} to {global_sample_idx + batch_size - 1}")
 
         for local_sample_idx, (sample_input_ids, sample_attention_mask) in enumerate(zip(input_ids, attention_mask)):
+            sample_idx = global_sample_idx + local_sample_idx
             # Give the model the input_ids without the first prefix_len tokens and see what happens
             suffix_input_ids = sample_input_ids[prefix_len:]
             suffix_attention_mask = sample_attention_mask[prefix_len:]
-            assert suffix_input_ids.shape == (
-                t - prefix_len,), f'suffix_input_ids shape mismatch: {suffix_input_ids.shape} != ({t - prefix_len},)'
-            assert suffix_attention_mask.shape == (
-                t - prefix_len,), f'suffix_attention_mask shape mismatch: {suffix_attention_mask.shape} != ({t - prefix_len},)'
+            assert suffix_input_ids.shape == (t - prefix_len,), \
+                f'suffix_input_ids shape mismatch: {suffix_input_ids.shape} != ({t - prefix_len},)'
+            assert suffix_attention_mask.shape == (t - prefix_len,), \
+                f'suffix_attention_mask shape mismatch: {suffix_attention_mask.shape} != ({t - prefix_len},)'
 
             suffix_tokens_len = suffix_input_ids.size(-1)
-            suffix_text = pretty_decode_tokens(lightning_module.tokenizer, suffix_input_ids)  # Y
-            y_tokens = suffix_input_ids.detach().cpu().tolist()  # Y tokens
+            suffix_text = pretty_decode_tokens(lightning_module.tokenizer, suffix_input_ids)
 
             # Iteratively replace the first token, in an autoregressive manner
             while suffix_input_ids.size(-1) < t:
-                suffix_input_ids, suffix_attention_mask = backward_infer_prefix(lightning_module, use_init,
-                                                                                reverse_bigram, suffix_input_ids,
-                                                                                suffix_attention_mask,
-                                                                                suffix_tokens_len, beam_size, )
+                suffix_input_ids, suffix_attention_mask = backward_infer_prefix(
+                    lightning_module,
+                    use_init,
+                    reverse_bigram,
+                    suffix_input_ids,
+                    suffix_attention_mask,
+                    suffix_tokens_len,
+                    beam_size,
+                )
             # Since the sentences are sorted, take the first one, which is the best one
             suffix_input_ids, suffix_attention_mask = suffix_input_ids[0], suffix_attention_mask[0]
 
             prefix_tokens_len = t - suffix_tokens_len
 
+            # Calculate metrics for this sample
+            sample_metric = {}
+
+            # Get original prefix and suffix for comprehensive evaluation
+            original_prefix_ids = sample_input_ids[:prefix_tokens_len]
+            original_prefix_mask = sample_attention_mask[:prefix_tokens_len]
+            true_suffix_ids = sample_input_ids[prefix_tokens_len:]
+            true_suffix_mask = sample_attention_mask[prefix_tokens_len:]
+
             # Get original prefix text for semantic similarity comparison
-            original_prefix_text = pretty_decode_tokens(lightning_module.tokenizer, sample_input_ids)  # X
-            predicted_prefix_text = pretty_decode_tokens(lightning_module.tokenizer, suffix_input_ids)  # X'
-
-            bigram_text: str | None = None  # X' bigram-only
-            bigram_text_tokens: torch.Tensor | None = None  # X' bigram-only tokens
+            original_prefix_text = pretty_decode_tokens(lightning_module.tokenizer, sample_input_ids)
+            predicted_prefix_text = pretty_decode_tokens(lightning_module.tokenizer, suffix_input_ids)
+
+            # Finally, print the predicted sentence
+            predicted_stats = print_text_stats(
+                lightning_module=lightning_module,
+                input_ids=suffix_input_ids,
+                attention_mask=suffix_attention_mask,
+                prefix_tokens_len=prefix_tokens_len,
+                tag='Predicted',
+                ansi_color='36',
+            )
+
+            # Get generated prefix for comprehensive evaluation
+            generated_prefix_ids = suffix_input_ids[:prefix_tokens_len]
+            generated_prefix_mask = suffix_attention_mask[:prefix_tokens_len]
+
+            # Compute comprehensive evaluation metrics
+            comprehensive_metrics = evaluator.compute_comprehensive_metrics(
+                reference_prefix=original_prefix_ids,
+                generated_prefix=generated_prefix_ids,
+                true_suffix=true_suffix_ids,
+                reference_prefix_mask=original_prefix_mask,
+                generated_prefix_mask=generated_prefix_mask,
+                suffix_mask=true_suffix_mask,
+                predicted_overall_text=predicted_prefix_text,
+                original_overall_text=original_prefix_text,
+            )
+            comprehensive_sample_metrics.append(comprehensive_metrics)
+
+            # Compute semantic similarity between predicted and original prefix
+            predicted_prefix_text = predicted_stats['prefix_text']
+            semantic_sim = compute_semantic_similarity(predicted_prefix_text, original_prefix_text, semantic_model)
+            predicted_stats['semantic_similarity'] = semantic_sim
+
+            sample_metric['predicted'] = predicted_stats
+            total_predicted_ppl += predicted_stats['overall_ppl']
+            total_semantic_similarity += semantic_sim
+
             if use_init == 'bigram' and baseline_model is not None:
                 # Print the generated text using the reverse bigram only
-                bigram_text_tokens = backward_infer_bigram_only(bigram_counts, baseline_model, suffix_input_ids,
-                                                                suffix_attention_mask, prefix_tokens_len, beam_size, )[
-                                     :prefix_tokens_len]
-                bigram_text = pretty_decode_tokens(lightning_module.tokenizer, bigram_text_tokens)
-
-            # Finally, save the sample to the output file
-            sample_processed = BackwardInferenceSampleResult(
-                original_prefix_tokens=sample_input_ids.detach().cpu().tolist(),
-                original_prefix_text=original_prefix_text,
-                predicted_prefix_tokens=suffix_input_ids.detach().cpu().tolist(),
-                predicted_prefix_text=predicted_prefix_text, suffix_tokens=y_tokens, suffix_text=suffix_text,
-                bigram_tokens=bigram_text_tokens.detach().cpu().tolist() if bigram_text_tokens is not None else None,
-                bigram_text=bigram_text, )
-            all_samples_processed.append(sample_processed)
+                bigram_text = backward_infer_bigram_only(
+                    bigram_counts,
+                    baseline_model,
+                    suffix_input_ids,
+                    suffix_attention_mask,
+                    prefix_tokens_len,
+                    beam_size,
+                )
+                bigram_stats = print_text_stats(
+                    lightning_module=lightning_module,
+                    input_ids=bigram_text,
+                    attention_mask=torch.ones_like(bigram_text),
+                    prefix_tokens_len=prefix_tokens_len,
+                    tag='Bigram',
+                    ansi_color='34',
+                )
+
+                # Compute semantic similarity for bigram-generated prefix
+                bigram_prefix_text = bigram_stats['prefix_text']
+                bigram_semantic_sim = compute_semantic_similarity(bigram_prefix_text, original_prefix_text, semantic_model)
+                bigram_stats['semantic_similarity'] = bigram_semantic_sim
+
+                sample_metric['bigram'] = bigram_stats
+                total_bigram_ppl += bigram_stats['overall_ppl']
+                total_bigram_semantic_similarity += bigram_semantic_sim
+
+            original_stats = print_text_stats(
+                lightning_module=lightning_module,
+                input_ids=sample_input_ids,
+                attention_mask=sample_attention_mask,
+                prefix_tokens_len=prefix_tokens_len,
+                tag='Original',
+                ansi_color='32',
+            )
+            sample_metric['original'] = original_stats
+            total_original_ppl += original_stats['overall_ppl']
+
+            # Limit the suffix text length to avoid too long lines
+            display_suffix_text_len = 150
+            display_suffix_text = suffix_text[:display_suffix_text_len] \
+                                  + ('...' if len(suffix_text) > display_suffix_text_len else '')
+
+            # Print the suffix text with formatting
+            if sys.stdout.isatty():
+                print(f"\033[1m[...]\033[0m {display_suffix_text}")
+            else:
+                print(f"[...] {display_suffix_text}")
+            print()
+
+            # Log sample-level metrics to WandB (only 10 samples for brevity)
+            if sample_idx % (total_samples // 10) == 0 or sample_idx == total_samples - 1:
+                sample_wandb_metrics = {
+                    f'sample_{sample_idx}/predicted_prefix_ppl': predicted_stats['prefix_ppl'],
+                    f'sample_{sample_idx}/predicted_overall_ppl': predicted_stats['overall_ppl'],
+                    f'sample_{sample_idx}/predicted_token_duplications': predicted_stats['token_duplications'],
+                    f'sample_{sample_idx}/predicted_semantic_similarity': predicted_stats['semantic_similarity'],
+                    f'sample_{sample_idx}/original_prefix_ppl': original_stats['prefix_ppl'],
+                    f'sample_{sample_idx}/original_overall_ppl': original_stats['overall_ppl'],
+                    f'sample_{sample_idx}/original_token_duplications': original_stats['token_duplications'],
+                }
+
+                # Add comprehensive evaluation metrics
+                for metric_name, metric_value in comprehensive_metrics.items():
+                    sample_wandb_metrics[f'sample_{sample_idx}/{metric_name}'] = metric_value
+
+                wandb_logger.experiment.log(sample_wandb_metrics)
+
+                # Add also log of the generated text
+                wandb_logger.experiment.log({
+                    f'sample_{sample_idx}/predicted_text': predicted_stats['prefix_text'],
+                    f'sample_{sample_idx}/original_text': original_stats['prefix_text'],
+                })
+
+                if use_init == 'bigram' and baseline_model is not None:
+                    wandb_logger.experiment.log({
+                        f'sample_{sample_idx}/bigram_prefix_ppl': bigram_stats['prefix_ppl'],
+                        f'sample_{sample_idx}/bigram_overall_ppl': bigram_stats['overall_ppl'],
+                        f'sample_{sample_idx}/bigram_token_duplications': bigram_stats['token_duplications'],
+                        f'sample_{sample_idx}/bigram_semantic_similarity': bigram_stats['semantic_similarity'],
+                    })
+
+                    # Add bigram text log
+                    wandb_logger.experiment.log({
+                        f'sample_{sample_idx}/bigram_text': bigram_stats['prefix_text'],
+                    })
+
+                # Add also log of the suffix text
+                wandb_logger.experiment.log({
+                    f'sample_{sample_idx}/suffix_text': suffix_text,
+                })
 
         # Update counters at the end of each batch
         global_sample_idx += batch_size
         total_samples_processed += batch_size
 
-    # At the end of the evaluation, save all samples to the output file
-    print(f'Processed {total_samples_processed} samples in total.')
-    print(f'Saving results to {output_file}...')
-    json_result = BackwardInferenceResult(samples=all_samples_processed, ckpt_file=ckpt_file, prefix_len=prefix_len,
-                                          use_init=use_init, baseline_ckpt_file=baseline_ckpt_file,
-                                          k_samples=k_samples,
-                                          skip_prefix_tokens=skip_prefix_tokens, beam_size=beam_size, )
-    json_result.to_file(output_file)
+    # Final count of samples processed
+    actual_samples = total_samples_processed
+
+    # Log aggregate metrics to WandB
+    avg_predicted_ppl = total_predicted_ppl / actual_samples
+    avg_original_ppl = total_original_ppl / actual_samples
+    avg_semantic_similarity = total_semantic_similarity / actual_samples
+
+    # Aggregate comprehensive metrics
+    aggregated_comprehensive_metrics = aggregate_metrics(comprehensive_sample_metrics)
+
+    aggregate_final_metrics = {
+        'avg_predicted_overall_ppl': avg_predicted_ppl,
+        'avg_original_overall_ppl': avg_original_ppl,
+        'avg_semantic_similarity': avg_semantic_similarity,
+        'ppl_improvement': avg_original_ppl - avg_predicted_ppl,
+        'ppl_improvement_ratio': avg_predicted_ppl / avg_original_ppl if avg_original_ppl > 0 else float('inf'),
+        'actual_samples_used': actual_samples,
+    }
+
+    # Add aggregated comprehensive metrics
+    aggregate_final_metrics.update(aggregated_comprehensive_metrics)
+
+    if total_bigram_ppl is not None:
+        avg_bigram_ppl = total_bigram_ppl / actual_samples
+        avg_bigram_semantic_similarity = total_bigram_semantic_similarity / actual_samples
+        aggregate_final_metrics.update({
+            'avg_bigram_overall_ppl': avg_bigram_ppl,
+            'avg_bigram_semantic_similarity': avg_bigram_semantic_similarity,
+            'bigram_vs_predicted_ppl_ratio': avg_predicted_ppl / avg_bigram_ppl if avg_bigram_ppl > 0 else float('inf'),
+            'semantic_similarity_improvement': avg_semantic_similarity - avg_bigram_semantic_similarity,
+        })
+
+    wandb_logger.experiment.log(aggregate_final_metrics)
+
+    # Log summary
+    print(f"\n=== EVALUATION SUMMARY ===")
+    print(f"Samples Used: {actual_samples}")
+    print(f"Average Predicted PPL: {avg_predicted_ppl:.2f}")
+    print(f"Average Original PPL: {avg_original_ppl:.2f}")
+    print(f"Average Semantic Similarity: {avg_semantic_similarity:.4f}")
+    print(f"PPL Improvement: {aggregate_final_metrics['ppl_improvement']:.2f}")
+    print(f"PPL Improvement Ratio: {aggregate_final_metrics['ppl_improvement_ratio']:.3f}")
+
+    # Print comprehensive metrics summary
+    print(f"\n--- Token Overlap Metrics ---")
+    print(f"Mean Token Precision: {aggregated_comprehensive_metrics.get('mean_token_precision', 0.0):.4f}")
+    print(f"Mean Token Recall: {aggregated_comprehensive_metrics.get('mean_token_recall', 0.0):.4f}")
+    print(f"Mean Token F1: {aggregated_comprehensive_metrics.get('mean_token_f1', 0.0):.4f}")
+    print(f"Mean Token Jaccard: {aggregated_comprehensive_metrics.get('mean_token_jaccard', 0.0):.4f}")
+
+    print(f"\n--- Position Accuracy Metrics ---")
+    print(f"Mean Exact Match Accuracy: {aggregated_comprehensive_metrics.get('mean_exact_match_accuracy', 0.0):.4f}")
+    print(f"Mean Positional Accuracy: {aggregated_comprehensive_metrics.get('mean_positional_accuracy', 0.0):.4f}")
+
+    print(f"\n--- Forward Coherence Metrics ---")
+    print(f"Mean Forward Coherence PPL: {aggregated_comprehensive_metrics.get('mean_forward_coherence_ppl', float('inf')):.2f}")
+    print(f"Mean Forward Coherence Loss: {aggregated_comprehensive_metrics.get('mean_forward_coherence_loss', float('inf')):.4f}")
+    print(
+        f"Mean 3rd-Party Original txt PPL: {aggregated_comprehensive_metrics.get('original_perplexity', float('inf')):.2f}")
+    print(
+        f"Mean 3rd-Party Predicted txt PPL: {aggregated_comprehensive_metrics.get('predicted_perplexity', float('inf')):.2f}")
+
+
+    if total_bigram_ppl is not None:
+        print(f"\n--- Bigram Baseline Comparison ---")
+        print(f"Average Bigram PPL: {avg_bigram_ppl:.2f}")
+        print(f"Average Bigram Semantic Similarity: {avg_bigram_semantic_similarity:.4f}")
+        print(f"Bigram vs Predicted PPL Ratio: {aggregate_final_metrics['bigram_vs_predicted_ppl_ratio']:.3f}")
+        print(f"Semantic Similarity Improvement: {aggregate_final_metrics['semantic_similarity_improvement']:.4f}")
+
+    print(f"==========================\n")
+
+    # Finish WandB run
+    wandb_logger.experiment.finish()
 
 
 def print_text_stats(lightning_module: BaseLMModel, input_ids: torch.Tensor, attention_mask: torch.Tensor,
@@ -458,8 +758,12 @@
         f"{ansi_colored_text}")
 
     # Return metrics for logging
-    return {'prefix_ppl': prefix_ppl, 'overall_ppl': text_ppl, 'token_duplications': token_duplications,
-            'prefix_text': prefix_text}
+    return {
+        'prefix_ppl': prefix_ppl,
+        'overall_ppl': text_ppl,
+        'token_duplications': token_duplications,
+        'prefix_text': prefix_text
+    }
 
 
 def pretty_decode_tokens(tokenizer: PreTrainedTokenizerBase, input_ids: torch.Tensor) -> str:
@@ -477,7 +781,7 @@
     if "inv-first" in cfg.training.method:
         print(f"Method {cfg.training.method} need to use BOS for initialization, ")
         use_init = 'bos'
-    elif "bert-like" in cfg.training.method or "pag-mix-identity-score-embeddings" in cfg.training.method:
+    elif  "bert-like" in cfg.training.method or "pag-mix-identity-score-embeddings" in cfg.training.method:
         print(f"Method {cfg.training.method} need to use PAD for initialization, ")
         use_init = 'pad'
     elif "identity-grad" in cfg.training.method or cfg.training.method == "base":
